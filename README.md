# Decentraland CLI

CLI tool for parcel management.

* [x] Quickly create new projects
* [x] Uploading scenes to IPFS
* [x] Hot reloading
* [x] Linking Ethereum to the scene
* [ ] Editor modifying local files and “uploading” to the directory
* [ ] Optimizing objects, textures
* [ ] Warnings and linting of scenes
* [ ] Compiling scripts
* [ ] Generating bundles of assets
* [ ] Manage IPFS uploading/differential uploads
* [ ] Test framework for scripting
* [ ] Snapshots of the scene

## Installation

```bash
$ npm install -g dcl-cli
```

## Usage

- Initialize new Decentraland project **from working directory**:

```bash
$ dcl init
```

- Start local development server and serve your a-minus scene:

```bash
$ dcl start
```

- Upload scene to IPFS:

First, you need to have IPFS installed locally. Download it [here](https://ipfs.io/docs/install/).
Note: You need to have IPFS daemon running for this to work!

```bash
$ dcl upload
```

- Link Ethereum to the current scene:

```bash
$ dcl link
```

- Upload scene to IPFS, update IPNS and link Ethereum to the current scene in one go:

```bash
$ dcl push
```

## Building

1. Clone the dcl-cli: `git clone https://github.com/decentraland/cli.git`
2. Go into the cli directory: `cd cli`
3. Run `npm install`
4. Link the cli with: `npm link`

`dcl` command should now be available.

<<<<<<< HEAD
For CLI tool development, run `npm start` in your terminal. The cli will use the mainnet address for the LANDRegistry contract by default. If you want to change it, you can add a `.env` file on the root folder, with a `LAND_REGISTRY_CONTRACT_ADDRESS` var. It'll use [dotenv](https://github.com/motdotla/dotenv#faq) to fetch the value. You can check the current contract addresses [here](https://contracts.decentraland.org/addresses.json).
=======
For CLI tool development, run `npm start` in your terminal.

You can run CLI commands in development mode like this: `npm start -- init`

You can do incremental compilations by running `npm run watch`, but you will need to run `npm run build` at least once before to build the `linker-app`, and if you make changes to the linker you will need to re-run `npm run build`.
>>>>>>> a249b21f
<|MERGE_RESOLUTION|>--- conflicted
+++ resolved
@@ -65,12 +65,8 @@
 
 `dcl` command should now be available.
 
-<<<<<<< HEAD
 For CLI tool development, run `npm start` in your terminal. The cli will use the mainnet address for the LANDRegistry contract by default. If you want to change it, you can add a `.env` file on the root folder, with a `LAND_REGISTRY_CONTRACT_ADDRESS` var. It'll use [dotenv](https://github.com/motdotla/dotenv#faq) to fetch the value. You can check the current contract addresses [here](https://contracts.decentraland.org/addresses.json).
-=======
-For CLI tool development, run `npm start` in your terminal.
 
 You can run CLI commands in development mode like this: `npm start -- init`
 
-You can do incremental compilations by running `npm run watch`, but you will need to run `npm run build` at least once before to build the `linker-app`, and if you make changes to the linker you will need to re-run `npm run build`.
->>>>>>> a249b21f
+You can do incremental compilations by running `npm run watch`, but you will need to run `npm run build` at least once before to build the `linker-app`, and if you make changes to the linker you will need to re-run `npm run build`.